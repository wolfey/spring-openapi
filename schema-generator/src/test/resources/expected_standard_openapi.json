{
  "openapi": "3.0.1",
  "info": {
    "title": "Test API",
    "description": "Test description",
    "version": "1.0.0"
  },
  "paths": {
    "/cars/{carId}/photos": {
      "post": {
        "tags": [
          "car-controller"
        ],
        "summary": "Interceptor summary",
        "operationId": "uploadCarPhotoUsingPOST",
        "parameters": [
          {
            "name": "Test-Global-Header",
            "in": "header",
            "description": "Some desc",
            "required": false,
            "schema": {
              "type": "string"
            }
          },
          {
            "name": "carId",
            "in": "path",
            "description": ". Interceptor OperationParameter test",
            "required": true,
            "schema": {
              "type": "string"
            }
          }
        ],
        "requestBody": {
          "description": "requestBody. Test requestBody interceptor",
          "content": {
            "multipart/form-data": {
              "schema": {
                "type": "object",
                "properties": {
                  "multipartFile": {
                    "type": "string",
                    "format": "binary"
                  }
                }
              }
            }
          },
          "required": true
        },
        "responses": {
          "202": {
            "description": "Accepted"
          }
        }
      }
    },
    "/cars/{carId}": {
      "get": {
        "tags": [
          "car-controller"
        ],
        "summary": "Interceptor summary",
        "operationId": "getCarUsingGET",
        "parameters": [
          {
            "name": "Test-Global-Header",
            "in": "header",
            "description": "Some desc",
            "required": false,
            "schema": {
              "type": "string"
            }
          },
          {
            "name": "carId",
            "in": "path",
            "description": ". Interceptor OperationParameter test",
            "required": true,
            "schema": {
              "type": "string"
            }
          }
        ],
        "responses": {
          "200": {
            "description": "OK",
            "content": {
              "application/json": {
                "schema": {
                  "$ref": "#/components/schemas/Car"
                }
              }
            }
          }
        }
      }
    },
    "/dummy/{id}/subpath": {
      "get": {
        "tags": [
          "dummy-controller"
        ],
        "summary": "Interceptor summary",
        "operationId": "subpathUsingGET",
        "parameters": [
          {
            "name": "Test-Global-Header",
            "in": "header",
            "description": "Some desc",
            "required": false,
            "schema": {
              "type": "string"
            }
          },
          {
            "name": "headerA",
            "in": "header",
            "description": ". Interceptor OperationParameter test",
            "required": true,
            "schema": {
              "type": "string"
            }
          },
          {
            "name": "headerB",
            "in": "header",
            "description": ". Interceptor OperationParameter test",
            "required": true,
            "schema": {
              "type": "string"
            }
          },
          {
            "name": "id",
            "in": "path",
            "description": ". Interceptor OperationParameter test",
            "required": true,
            "schema": {
              "type": "integer",
              "format": "int32"
            }
          },
          {
            "name": "requestParamA",
            "in": "query",
            "description": ". Interceptor OperationParameter test",
            "required": true,
            "schema": {
              "type": "string"
            }
          },
          {
            "name": "requestParamB",
            "in": "query",
            "description": ". Interceptor OperationParameter test",
            "required": true,
            "schema": {
              "type": "string"
            }
          },
          {
            "name": "requestParamC",
            "in": "query",
            "description": ". Interceptor OperationParameter test",
            "required": false,
            "schema": {
              "type": "string"
            }
          }
        ],
        "responses": {
          "200": {
            "description": "OK",
            "content": {
              "application/json": {
                "schema": {
                  "$ref": "#/components/schemas/ValidationDummy"
                }
              }
            }
          }
        }
      },
      "post": {
        "tags": [
          "dummy-controller"
        ],
        "summary": "Interceptor summary",
        "operationId": "complexPostUsingPOST",
        "parameters": [
          {
            "name": "Test-Global-Header",
            "in": "header",
            "description": "Some desc",
            "required": false,
            "schema": {
              "type": "string"
            }
          },
          {
            "name": "headerA",
            "in": "header",
            "description": ". Interceptor OperationParameter test",
            "required": true,
            "schema": {
              "type": "string"
            }
          },
          {
            "name": "headerB",
            "in": "header",
            "description": ". Interceptor OperationParameter test",
            "required": true,
            "schema": {
              "type": "string"
            }
          },
          {
            "name": "id",
            "in": "path",
            "description": ". Interceptor OperationParameter test",
            "required": true,
            "schema": {
              "type": "integer",
              "format": "int32"
            }
          },
          {
            "name": "requestParamA",
            "in": "query",
            "description": ". Interceptor OperationParameter test",
            "required": true,
            "schema": {
              "type": "string"
            }
          },
          {
            "name": "requestParamB",
            "in": "query",
            "description": ". Interceptor OperationParameter test",
            "required": true,
            "schema": {
              "type": "string"
            }
          },
          {
            "name": "requestParamC",
            "in": "query",
            "description": ". Interceptor OperationParameter test",
            "required": false,
            "schema": {
              "type": "string"
            }
          }
        ],
        "requestBody": {
          "description": "requestBody. Test requestBody interceptor",
          "content": {
            "application/json": {
              "schema": {
                "$ref": "#/components/schemas/ValidationDummy"
              }
            }
          },
          "required": true
        },
        "responses": {
          "200": {
            "description": "OK",
            "content": {
              "application/json": {
                "schema": {
                  "$ref": "#/components/schemas/ValidationDummy"
                }
              }
            }
          }
        }
      }
    },
    "/dummy/onlyRequestParams": {
      "get": {
        "tags": [
          "dummy-controller"
        ],
        "summary": "Interceptor summary",
        "operationId": "onlyRequestParamsUsingGET",
        "parameters": [
          {
            "name": "Test-Global-Header",
            "in": "header",
            "description": "Some desc",
            "required": false,
            "schema": {
              "type": "string"
            }
          },
          {
            "name": "requestParamA",
            "in": "query",
            "description": ". Interceptor OperationParameter test",
            "required": true,
            "schema": {
              "type": "string"
            }
          },
          {
            "name": "requestParamB",
            "in": "query",
            "description": ". Interceptor OperationParameter test",
            "required": true,
            "schema": {
              "type": "string"
            }
          },
          {
            "name": "requestParamC",
            "in": "query",
            "description": ". Interceptor OperationParameter test",
            "required": false,
            "schema": {
              "type": "string"
            }
          }
        ],
        "responses": {
          "200": {
            "description": "OK",
            "content": {
              "application/json": {
                "schema": {
                  "$ref": "#/components/schemas/ValidationDummy"
                }
              }
            }
          }
        }
      }
    },
    "/cars": {
      "get": {
        "tags": [
          "car-controller"
        ],
        "summary": "Interceptor summary",
        "operationId": "getCarsUsingGET",
        "parameters": [
          {
            "name": "Test-Global-Header",
            "in": "header",
            "description": "Some desc",
            "required": false,
            "schema": {
              "type": "string"
            }
          },
          {
            "name": "model",
            "in": "query",
            "description": ". Interceptor OperationParameter test",
            "required": false,
            "schema": {
              "type": "string"
            }
          },
          {
            "name": "torque",
            "in": "query",
            "description": ". Interceptor OperationParameter test",
            "required": false,
            "schema": {
              "type": "integer",
              "format": "int32"
            }
          }
        ],
        "responses": {
          "200": {
            "description": "OK",
            "content": {
              "application/json": {
                "schema": {
                  "type": "array",
                  "items": {
                    "$ref": "#/components/schemas/Car"
                  }
                }
              }
            }
          }
        }
      },
      "post": {
        "tags": [
          "car-controller"
        ],
        "summary": "Interceptor summary",
        "operationId": "createCarUsingPOST",
        "parameters": [
          {
            "name": "Test-Global-Header",
            "in": "header",
            "description": "Some desc",
            "required": false,
            "schema": {
              "type": "string"
            }
          },
          {
            "name": "source",
            "in": "header",
            "description": ". Interceptor OperationParameter test",
            "required": true,
            "schema": {
              "type": "string"
            }
          }
        ],
        "requestBody": {
          "description": "requestBody. Test requestBody interceptor",
          "content": {
            "application/json": {
              "schema": {
                "$ref": "#/components/schemas/Car"
              }
            }
          },
          "required": true
        },
        "responses": {
          "200": {
            "description": "OK",
            "content": {
              "application/json": {
                "schema": {
                  "$ref": "#/components/schemas/Car"
                }
              }
            }
          }
        }
      }
    },
    "/dummy/fileWithoutResponseAnnotation": {
      "get": {
        "tags": [
          "dummy-controller"
        ],
        "summary": "Interceptor summary",
        "operationId": "getFileWithoutResponseAnnotationUsingGET",
        "parameters": [
          {
            "name": "Test-Global-Header",
            "in": "header",
            "description": "Some desc",
            "required": false,
            "schema": {
              "type": "string"
            }
          }
        ],
        "responses": {
          "200": {
            "description": "OK",
            "content": {
              "application/octet-stream": {
                "schema": {
                  "type": "string",
                  "format": "binary"
                }
              }
            }
          }
        }
      }
    },
    "/cars/{carId}/documents": {
      "post": {
        "tags": [
          "car-controller"
        ],
        "summary": "Interceptor summary",
        "operationId": "uploadCarDocumentsUsingPOST",
        "parameters": [
          {
            "name": "Test-Global-Header",
            "in": "header",
            "description": "Some desc",
            "required": false,
            "schema": {
              "type": "string"
            }
          },
          {
            "name": "source",
            "in": "header",
            "description": ". Interceptor OperationParameter test",
            "required": true,
            "schema": {
              "type": "string"
            }
          },
          {
            "name": "carId",
            "in": "path",
            "description": ". Interceptor OperationParameter test",
            "required": true,
            "schema": {
              "type": "string"
            }
          },
          {
            "name": "type",
            "in": "query",
            "description": ". Interceptor OperationParameter test",
            "required": true,
            "schema": {
              "type": "string"
            }
          }
        ],
        "requestBody": {
          "description": "requestBody. Test requestBody interceptor",
          "content": {
            "multipart/form-data": {
              "schema": {
                "type": "object",
                "properties": {
                  "documentFile": {
                    "type": "string",
                    "format": "binary"
                  }
                }
              }
            }
          },
          "required": true
        },
        "responses": {
          "200": {
            "description": "OK",
            "content": {
              "application/json": {
                "schema": {
                  "$ref": "#/components/schemas/Car"
                }
              }
            }
          }
        }
      }
    },
    "/dummy/requestBodyList": {
      "post": {
        "tags": [
          "dummy-controller"
        ],
        "summary": "Interceptor summary",
        "operationId": "requestBodyListUsingPOST",
        "parameters": [
          {
            "name": "Test-Global-Header",
            "in": "header",
            "description": "Some desc",
            "required": false,
            "schema": {
              "type": "string"
            }
          }
        ],
        "requestBody": {
          "description": "requestBody. Test requestBody interceptor",
          "content": {
            "application/json": {
              "schema": {
                "type": "array",
                "items": {
                  "$ref": "#/components/schemas/ValidationDummy"
                }
              }
            }
          },
          "required": true
        },
        "responses": {
          "200": {
            "description": "OK",
            "content": {
              "application/json": {
                "schema": {
                  "$ref": "#/components/schemas/ValidationDummy"
                }
              }
            }
          }
        }
      }
    },
    "/dummy": {
      "post": {
        "tags": [
          "dummy-controller"
        ],
        "summary": "Interceptor summary",
        "operationId": "createUsingPOST",
        "parameters": [
          {
            "name": "Test-Global-Header",
            "in": "header",
            "description": "Some desc",
            "required": false,
            "schema": {
              "type": "string"
            }
          }
        ],
        "requestBody": {
          "description": "requestBody. Test requestBody interceptor",
          "content": {
            "application/json": {
              "schema": {
                "$ref": "#/components/schemas/ValidationDummy"
              }
            }
          },
          "required": true
        },
        "responses": {
          "201": {
            "description": "Created",
            "content": {
              "application/json": {
                "schema": {
                  "$ref": "#/components/schemas/ValidationDummy"
                }
              }
            }
          }
        }
      }
    },
    "/dummy/requestParamList": {
      "get": {
        "tags": [
          "dummy-controller"
        ],
        "summary": "Interceptor summary",
        "operationId": "requestParamListUsingGET",
        "parameters": [
          {
            "name": "Test-Global-Header",
            "in": "header",
            "description": "Some desc",
            "required": false,
            "schema": {
              "type": "string"
            }
          },
          {
            "name": "validationDummies",
            "in": "query",
            "description": ". Interceptor OperationParameter test",
            "required": true,
            "schema": {
              "type": "array",
              "items": {
                "$ref": "#/components/schemas/ValidationDummy"
              }
            }
          }
        ],
        "responses": {
          "200": {
            "description": "OK",
            "content": {
              "application/json": {
                "schema": {
                  "$ref": "#/components/schemas/ValidationDummy"
                }
              }
            }
          }
        }
      }
    },
    "/dummy/{id}": {
      "put": {
        "tags": [
          "dummy-controller"
        ],
        "summary": "Interceptor summary",
        "operationId": "createOrReplaceUsingPUT",
        "parameters": [
          {
            "name": "Test-Global-Header",
            "in": "header",
            "description": "Some desc",
            "required": false,
            "schema": {
              "type": "string"
            }
          },
          {
            "name": "id",
            "in": "path",
            "description": ". Interceptor OperationParameter test",
            "required": true,
            "schema": {
              "type": "integer",
              "format": "int32"
            }
          }
        ],
        "requestBody": {
          "description": "requestBody. Test requestBody interceptor",
          "content": {
            "application/json": {
              "schema": {
                "$ref": "#/components/schemas/ValidationDummy"
              }
            }
          },
          "required": true
        },
        "responses": {
          "201": {
            "description": "Created",
            "headers": {
              "SomeHeader": {
                "description": "TestHeader",
                "schema": {
                  "type": "string"
                }
              }
            },
            "content": {
              "application/json": {
                "schema": {
                  "$ref": "#/components/schemas/ValidationDummy"
                }
              }
            }
          },
          "200": {
            "description": "Replaced",
            "headers": {},
            "content": {
              "application/json": {
                "schema": {
                  "$ref": "#/components/schemas/ValidationDummy"
                }
              }
            }
          }
        }
      },
      "delete": {
        "tags": [
          "dummy-controller"
        ],
        "summary": "Interceptor summary",
        "operationId": "deleteUsingDELETE",
        "parameters": [
          {
            "name": "Test-Global-Header",
            "in": "header",
            "description": "Some desc",
            "required": false,
            "schema": {
              "type": "string"
            }
          },
          {
            "name": "id",
            "in": "path",
            "description": ". Interceptor OperationParameter test",
            "required": true,
            "schema": {
              "type": "integer",
              "format": "int32"
            }
          }
        ],
        "responses": {
          "200": {
            "description": "OK",
            "content": {
              "application/json": {
                "schema": {
                  "$ref": "#/components/schemas/ValidationDummy"
                }
              }
            }
          }
        }
      },
      "options": {
        "tags": [
          "dummy-controller"
        ],
        "summary": "Interceptor summary",
        "operationId": "getOptionsUsingOPTIONS",
        "parameters": [
          {
            "name": "Test-Global-Header",
            "in": "header",
            "description": "Some desc",
            "required": false,
            "schema": {
              "type": "string"
            }
          },
          {
            "name": "id",
            "in": "path",
            "description": ". Interceptor OperationParameter test",
            "required": true,
            "schema": {
              "type": "integer",
              "format": "int32"
            }
          }
        ],
        "responses": {
          "200": {
            "description": "OK",
            "content": {
              "application/json": {
                "schema": {
                  "$ref": "#/components/schemas/OptionsClass"
                }
              }
            }
          }
        }
      },
      "head": {
        "tags": [
          "dummy-controller"
        ],
        "summary": "Interceptor summary",
        "operationId": "isPresentUsingHEAD",
        "parameters": [
          {
            "name": "Test-Global-Header",
            "in": "header",
            "description": "Some desc",
            "required": false,
            "schema": {
              "type": "string"
            }
          },
          {
            "name": "id",
            "in": "path",
            "description": ". Interceptor OperationParameter test",
            "required": true,
            "schema": {
              "type": "integer",
              "format": "int32"
            }
          }
        ],
        "responses": {
          "200": {
            "description": "OK"
          }
        }
      },
      "patch": {
        "tags": [
          "dummy-controller"
        ],
        "summary": "Interceptor summary",
        "operationId": "patchUsingPATCH",
        "parameters": [
          {
            "name": "Test-Global-Header",
            "in": "header",
            "description": "Some desc",
            "required": false,
            "schema": {
              "type": "string"
            }
          },
          {
            "name": "id",
            "in": "path",
            "description": ". Interceptor OperationParameter test",
            "required": true,
            "schema": {
              "type": "integer",
              "format": "int32"
            }
          }
        ],
        "requestBody": {
          "description": "requestBody. Test requestBody interceptor",
          "content": {
            "application/json": {
              "schema": {
                "$ref": "#/components/schemas/ValidationDummy"
              }
            }
          },
          "required": true
        },
        "responses": {
          "200": {
            "description": "OK",
            "content": {
              "application/json": {
                "schema": {
                  "$ref": "#/components/schemas/ValidationDummy"
                }
              }
            }
          }
        }
      }
    },
    "/dummy/fileWithResponseAnnotation": {
      "get": {
        "tags": [
          "dummy-controller"
        ],
        "summary": "Interceptor summary",
        "operationId": "getFileWithResponseAnnotationUsingGET",
        "parameters": [
          {
            "name": "Test-Global-Header",
            "in": "header",
            "description": "Some desc",
            "required": false,
            "schema": {
              "type": "string"
            }
          }
        ],
        "responses": {
          "200": {
            "description": "OK",
            "content": {
              "application/pdf": {
                "schema": {
                  "type": "string",
                  "format": "binary"
                }
              }
            }
          }
        }
      }
    },
    "/dummy/{id}/subpath/{anotherId}": {
      "get": {
        "tags": [
          "dummy-controller"
        ],
        "summary": "Interceptor summary",
        "operationId": "getTwoPathVariablesUsingGET",
        "parameters": [
          {
            "name": "Test-Global-Header",
            "in": "header",
            "description": "Some desc",
            "required": false,
            "schema": {
              "type": "string"
            }
          },
          {
            "name": "id",
            "in": "path",
            "description": ". Interceptor OperationParameter test",
            "required": true,
            "schema": {
              "type": "integer",
              "format": "int32"
            }
          },
          {
            "name": "anotherId",
            "in": "path",
            "description": ". Interceptor OperationParameter test",
            "required": true,
            "schema": {
              "type": "integer",
              "format": "int32"
            }
          }
        ],
        "responses": {
          "200": {
            "description": "OK",
            "content": {
              "application/json": {
                "schema": {
                  "$ref": "#/components/schemas/ValidationDummy"
                }
              }
            }
          }
        }
      }
    }
  },
  "components": {
    "schemas": {
      "Order": {
<<<<<<< HEAD
        "allOf": [
          {
            "$ref": "#/components/schemas/Entity"
          },
          {
            "type": "object",
            "properties": {
              "dateTime": {
                "type": "string",
                "format": "date-time"
=======
        "required": [
          "id"
        ],
        "type": "object",
        "properties": {
          "dateTime": {
            "type": "string",
            "description": ". Test schemaField interceptor",
            "format": "date-time"
          },
          "id": {
            "type": "string",
            "description": ". Test schemaField interceptor"
          },
          "customer": {
            "description": ". Test schemaField interceptor",
            "$ref": "#/components/schemas/Customer"
          },
          "products": {
            "type": "array",
            "description": ". Test schemaField interceptor",
            "items": {
              "discriminator": {
                "propertyName": "type",
                "mapping": {
                  "car": "Car",
                  "laptop": "Laptop"
                }
>>>>>>> 0ab29c1f
              },
              "customer": {
                "$ref": "#/components/schemas/Customer"
              },
              "products": {
                "type": "array",
                "items": {
                  "discriminator": {
                    "propertyName": "type",
                    "mapping": {
                      "car": "Car",
                      "laptop": "Laptop"
                    }
                  },
                  "oneOf": [
                    {
                      "$ref": "#/components/schemas/Laptop"
                    },
                    {
                      "$ref": "#/components/schemas/Car"
                    }
                  ]
                }
              }
            }
          }
<<<<<<< HEAD
        ]
=======
        },
        "description": ". Test schema interceptors"
      },
      "GenerationContext": {
        "type": "object",
        "properties": {
          "modelPackages": {
            "type": "array",
            "description": ". Test schemaField interceptor",
            "items": {
              "type": "string"
            }
          },
          "inheritanceMap": {
            "type": "object",
            "description": ". Test schemaField interceptor"
          }
        },
        "description": ". Test schema interceptors"
>>>>>>> 0ab29c1f
      },
      "Entity": {
        "required": [
          "id"
        ],
        "type": "object",
        "properties": {
          "id": {
            "type": "string",
            "description": ". Test schemaField interceptor"
          }
        },
        "description": ". Test schema interceptors"
      },
      "Laptop": {
        "description": ". Test schema interceptors",
        "allOf": [
          {
            "$ref": "#/components/schemas/Product"
          },
          {
            "required": [
              "hasWifi",
              "model"
            ],
            "type": "object",
            "properties": {
              "hasWifi": {
                "type": "boolean",
                "description": ". Test schemaField interceptor"
              },
              "model": {
                "type": "string",
                "description": ". Test schemaField interceptor"
              }
            }
          }
        ]
      },
      "Customer": {
<<<<<<< HEAD
        "allOf": [
          {
            "$ref": "#/components/schemas/Entity"
          },
          {
            "required": [
              "vip"
            ],
            "type": "object",
            "properties": {
              "vip": {
                "type": "boolean"
=======
        "required": [
          "id"
        ],
        "type": "object",
        "properties": {
          "id": {
            "type": "string",
            "description": ". Test schemaField interceptor"
          },
          "vip": {
            "type": "boolean",
            "description": ". Test schemaField interceptor"
          },
          "topCustomerProduct": {
            "description": "Testing description. Test schemaField interceptor",
            "deprecated": false,
            "discriminator": {
              "propertyName": "type",
              "mapping": {
                "car": "Car",
                "laptop": "Laptop"
              }
            },
            "oneOf": [
              {
                "$ref": "#/components/schemas/Laptop"
>>>>>>> 0ab29c1f
              },
              "topCustomerProduct": {
                "description": "Testing description",
                "deprecated": false,
                "discriminator": {
                  "propertyName": "type",
                  "mapping": {
                    "car": "Car",
                    "laptop": "Laptop"
                  }
                },
                "oneOf": [
                  {
                    "$ref": "#/components/schemas/Laptop"
                  },
                  {
                    "$ref": "#/components/schemas/Car"
                  }
                ]
              }
            }
          }
<<<<<<< HEAD
        ]
      },
      "CarType": {
        "type": "string",
        "enum": [
          "PERSONAL",
          "TRUCK",
          "VAN"
        ]
=======
        },
        "description": ". Test schema interceptors"
>>>>>>> 0ab29c1f
      },
      "ValidationDummy": {
        "required": [
          "notNull"
        ],
        "type": "object",
        "properties": {
          "regex": {
            "pattern": "\\b\\d{1,3}\\.\\d{1,3}\\.\\d{1,3}\\.\\d{1,3}\\b",
            "type": "string",
            "description": ". Test schemaField interceptor"
          },
          "notNull": {
            "type": "string",
            "description": ". Test schemaField interceptor"
          },
          "deprecated": {
            "type": "string",
            "description": ". Test schemaField interceptor",
            "deprecated": true
          },
          "minMax": {
            "maximum": 7,
            "minimum": 3,
            "type": "integer",
            "description": ". Test schemaField interceptor",
            "format": "int32"
          },
          "stringSizeOnlyMax": {
            "maxLength": 10,
            "minLength": 0,
            "type": "string",
            "description": ". Test schemaField interceptor"
          },
          "decimalRange": {
            "maximum": 2.5,
            "minimum": 1.05,
            "type": "number",
            "description": ". Test schemaField interceptor",
            "format": "double"
          },
          "stringSize": {
            "maxLength": 10,
            "minLength": 2,
            "type": "string",
            "description": ". Test schemaField interceptor"
          },
          "javaDeprecated": {
            "type": "string",
            "description": ". Test schemaField interceptor",
            "deprecated": true
          }
        },
        "description": ". Test schema interceptors"
      },
      "Product": {
<<<<<<< HEAD
        "allOf": [
          {
            "$ref": "#/components/schemas/Entity"
          },
          {
            "required": [
              "amount",
              "price"
            ],
            "type": "object",
            "properties": {
              "amount": {
                "type": "integer",
                "format": "int32"
              },
              "price": {
                "type": "number",
                "format": "double"
              }
            },
            "discriminator": {
              "propertyName": "type",
              "mapping": {
                "car": "Car",
                "laptop": "Laptop"
              }
            }
=======
        "required": [
          "id"
        ],
        "type": "object",
        "properties": {
          "amount": {
            "type": "integer",
            "description": ". Test schemaField interceptor",
            "format": "int32"
          },
          "price": {
            "type": "number",
            "description": ". Test schemaField interceptor",
            "format": "double"
          },
          "id": {
            "type": "string",
            "description": ". Test schemaField interceptor"
          }
        },
        "description": ". Test schema interceptors",
        "discriminator": {
          "propertyName": "type",
          "mapping": {
            "car": "Car",
            "laptop": "Laptop"
>>>>>>> 0ab29c1f
          }
        ]
      },
      "ListDummy": {
        "type": "object",
        "properties": {
          "cars": {
            "type": "array",
            "description": ". Test schemaField interceptor",
            "items": {
              "$ref": "#/components/schemas/Car"
            }
          },
          "enums": {
            "type": "array",
            "description": ". Test schemaField interceptor",
            "items": {
              "$ref": "#/components/schemas/CarType"
            }
          },
          "products": {
            "maxItems": 6,
            "minItems": 2,
            "type": "array",
            "description": ". Test schemaField interceptor",
            "items": {
              "discriminator": {
                "propertyName": "type",
                "mapping": {
                  "car": "Car",
                  "laptop": "Laptop"
                }
              },
              "oneOf": [
                {
                  "$ref": "#/components/schemas/Laptop"
                },
                {
                  "$ref": "#/components/schemas/Car"
                }
              ]
            }
          },
          "integers": {
            "type": "array",
            "description": ". Test schemaField interceptor",
            "items": {
              "type": "integer"
            }
          }
        },
        "description": ". Test schema interceptors"
      },
      "CustomerInventory": {
        "type": "object",
        "properties": {
          "customers": {
            "type": "array",
            "description": ". Test schemaField interceptor",
            "items": {
              "$ref": "#/components/schemas/Customer"
            }
          }
        },
        "description": ". Test schema interceptors"
      },
      "OptionsClass": {
        "type": "object",
        "properties": {
          "options": {
            "type": "string",
            "description": ". Test schemaField interceptor"
          }
        },
        "description": ". Test schema interceptors"
      },
      "Header": {
        "required": [
          "required"
        ],
        "type": "object",
        "properties": {
          "name": {
            "type": "string",
            "description": ". Test schemaField interceptor"
          },
          "description": {
            "type": "string",
            "description": ". Test schemaField interceptor"
          },
          "required": {
            "type": "boolean",
            "description": ". Test schemaField interceptor"
          }
        },
        "description": ". Test schema interceptors"
      },
      "Car": {
        "description": ". Test schema interceptors",
        "allOf": [
          {
            "$ref": "#/components/schemas/Product"
          },
          {
            "type": "object",
            "properties": {
              "carType": {
                "type": "string",
                "description": ". Test schemaField interceptor",
                "enum": [
                  "PERSONAL",
                  "TRUCK",
                  "VAN"
                ]
              },
              "torque": {
                "maximum": 1000,
                "minimum": 0,
                "type": "integer",
                "description": ". Test schemaField interceptor",
                "format": "int32"
              },
              "model": {
                "maxLength": 30,
                "minLength": 2,
                "type": "string",
                "description": ". Test schemaField interceptor"
              },
              "maxSpeed": {
                "type": "integer",
                "description": ". Test schemaField interceptor",
                "format": "int32"
              }
            }
          }
        ]
      },
      "CarType": {
        "type": "string",
        "description": ". Test schema interceptors",
        "enum": [
          "PERSONAL",
          "TRUCK",
          "VAN"
        ]
      },
      "ArrayDummy": {
        "type": "object",
        "properties": {
          "primitiveIntegers": {
            "type": "array",
            "description": ". Test schemaField interceptor",
            "items": {
              "type": "integer"
            }
          },
          "cars": {
            "type": "array",
            "description": ". Test schemaField interceptor",
            "items": {
              "$ref": "#/components/schemas/Car"
            }
          },
          "integers": {
            "type": "array",
            "description": ". Test schemaField interceptor",
            "items": {
              "type": "integer"
            }
          },
          "products": {
            "type": "array",
            "description": ". Test schemaField interceptor",
            "items": {
              "discriminator": {
                "propertyName": "type",
                "mapping": {
                  "car": "Car",
                  "laptop": "Laptop"
                }
              },
              "oneOf": [
                {
                  "$ref": "#/components/schemas/Laptop"
                },
                {
                  "$ref": "#/components/schemas/Car"
                }
              ]
            }
          }
        },
        "description": ". Test schema interceptors"
      }
    }
  }
}<|MERGE_RESOLUTION|>--- conflicted
+++ resolved
@@ -1011,18 +1011,6 @@
   "components": {
     "schemas": {
       "Order": {
-<<<<<<< HEAD
-        "allOf": [
-          {
-            "$ref": "#/components/schemas/Entity"
-          },
-          {
-            "type": "object",
-            "properties": {
-              "dateTime": {
-                "type": "string",
-                "format": "date-time"
-=======
         "required": [
           "id"
         ],
@@ -1051,36 +1039,17 @@
                   "car": "Car",
                   "laptop": "Laptop"
                 }
->>>>>>> 0ab29c1f
               },
-              "customer": {
-                "$ref": "#/components/schemas/Customer"
-              },
-              "products": {
-                "type": "array",
-                "items": {
-                  "discriminator": {
-                    "propertyName": "type",
-                    "mapping": {
-                      "car": "Car",
-                      "laptop": "Laptop"
-                    }
-                  },
-                  "oneOf": [
-                    {
-                      "$ref": "#/components/schemas/Laptop"
-                    },
-                    {
-                      "$ref": "#/components/schemas/Car"
-                    }
-                  ]
-                }
-              }
-            }
-          }
-<<<<<<< HEAD
-        ]
-=======
+              "oneOf": [
+                {
+                  "$ref": "#/components/schemas/Laptop"
+                },
+                {
+                  "$ref": "#/components/schemas/Car"
+                }
+              ]
+            }
+          }
         },
         "description": ". Test schema interceptors"
       },
@@ -1100,7 +1069,6 @@
           }
         },
         "description": ". Test schema interceptors"
->>>>>>> 0ab29c1f
       },
       "Entity": {
         "required": [
@@ -1141,20 +1109,6 @@
         ]
       },
       "Customer": {
-<<<<<<< HEAD
-        "allOf": [
-          {
-            "$ref": "#/components/schemas/Entity"
-          },
-          {
-            "required": [
-              "vip"
-            ],
-            "type": "object",
-            "properties": {
-              "vip": {
-                "type": "boolean"
-=======
         "required": [
           "id"
         ],
@@ -1181,43 +1135,14 @@
             "oneOf": [
               {
                 "$ref": "#/components/schemas/Laptop"
->>>>>>> 0ab29c1f
               },
-              "topCustomerProduct": {
-                "description": "Testing description",
-                "deprecated": false,
-                "discriminator": {
-                  "propertyName": "type",
-                  "mapping": {
-                    "car": "Car",
-                    "laptop": "Laptop"
-                  }
-                },
-                "oneOf": [
-                  {
-                    "$ref": "#/components/schemas/Laptop"
-                  },
-                  {
-                    "$ref": "#/components/schemas/Car"
-                  }
-                ]
-              }
-            }
-          }
-<<<<<<< HEAD
-        ]
-      },
-      "CarType": {
-        "type": "string",
-        "enum": [
-          "PERSONAL",
-          "TRUCK",
-          "VAN"
-        ]
-=======
+              {
+                "$ref": "#/components/schemas/Car"
+              }
+            ]
+          }
         },
         "description": ". Test schema interceptors"
->>>>>>> 0ab29c1f
       },
       "ValidationDummy": {
         "required": [
@@ -1274,35 +1199,6 @@
         "description": ". Test schema interceptors"
       },
       "Product": {
-<<<<<<< HEAD
-        "allOf": [
-          {
-            "$ref": "#/components/schemas/Entity"
-          },
-          {
-            "required": [
-              "amount",
-              "price"
-            ],
-            "type": "object",
-            "properties": {
-              "amount": {
-                "type": "integer",
-                "format": "int32"
-              },
-              "price": {
-                "type": "number",
-                "format": "double"
-              }
-            },
-            "discriminator": {
-              "propertyName": "type",
-              "mapping": {
-                "car": "Car",
-                "laptop": "Laptop"
-              }
-            }
-=======
         "required": [
           "id"
         ],
@@ -1329,9 +1225,8 @@
           "mapping": {
             "car": "Car",
             "laptop": "Laptop"
->>>>>>> 0ab29c1f
-          }
-        ]
+          }
+        }
       },
       "ListDummy": {
         "type": "object",
